--- conflicted
+++ resolved
@@ -21,15 +21,6 @@
         with:
           command: insta
           args: test --features=no-docker
-<<<<<<< HEAD
-      - name: Frontend tests
-        run: |
-          cd crates/aquascope_serve && cargo run --features=no-docker &
-          sleep 120
-          cd frontend
-          graco build -w &
-          sleep 15
-=======
       - name: Build Aquascope server
         run: cargo build -p aquascope_serve --features=no-docker
       - name: Build standalone
@@ -40,5 +31,4 @@
           cd frontend/packages/aquascope-standalone/dist
           python3 -m http.server 8000 &
           cd ../../../
->>>>>>> f5ff96f9
           graco test