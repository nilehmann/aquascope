use std::{
  env,
  process::{exit, Command},
  time::Instant,
};

use aquascope::{
  analysis::{
    self,
    stepper::{PermIncludeMode, INCLUDE_MODE},
    AquascopeError, AquascopeResult,
  },
  errors::{initialize_error_tracking, track_body_diagnostics},
  Range,
};
use clap::{Parser, Subcommand};
use flowistry::{
  mir::borrowck_facts::{self, NO_SIMPLIFY},
  source_map::find_bodies,
};
use fluid_let::fluid_set;
use rustc_hir::BodyId;
use rustc_interface::interface::Result as RustcResult;
use rustc_middle::ty::TyCtxt;
use rustc_plugin::{RustcPlugin, RustcPluginArgs, Utf8Path};
use serde::{self, Deserialize, Serialize};

const VERSION: &str = env!("CARGO_PKG_VERSION");

#[derive(Debug, Parser, Serialize, Deserialize)]
#[clap(version = VERSION)]
pub struct AquascopePluginArgs {
  #[clap(long)]
  should_fail: bool,

  #[clap(subcommand)]
  command: AquascopeCommand,
}

#[derive(Debug, Subcommand, Serialize, Deserialize)]
enum AquascopeCommand {
  Permissions {
    #[clap(long)]
    steps_include_mode: Option<PermIncludeMode>,

    #[clap(last = true)]
    flags: Vec<String>,
  },

  Interpreter {
    #[clap(last = true)]
    flags: Vec<String>,
  },

  Preload,
  RustcVersion,
}

pub struct AquascopePlugin;
impl RustcPlugin for AquascopePlugin {
  type Args = AquascopePluginArgs;

  fn version() -> &'static str {
    "0.0.0"
  }

  fn bin_name() -> String {
    "aquascope-driver".into()
  }

  fn args(
    &self,
    target_dir: &Utf8Path,
  ) -> RustcPluginArgs<AquascopePluginArgs> {
    let args = AquascopePluginArgs::parse_from(env::args().skip(1));

    log::debug!("Provided PluginArgs {args:?}");

    let cargo_path =
      env::var("CARGO_PATH").unwrap_or_else(|_| "cargo".to_string());

    use AquascopeCommand::*;
    match &args.command {
      Preload => {
        let mut cmd = Command::new(cargo_path);
        // Note: this command must share certain parameters with rustc_plugin so Cargo will not recompute
        // dependencies when actually running the driver, e.g. RUSTFLAGS.
        cmd
          .args(["check", "--all", "--all-features", "--target-dir"])
          .arg(target_dir)
          .env("RUSTFLAGS", "-Awarnings");
        let exit_status = cmd.status().expect("could not run cargo");
        exit(exit_status.code().unwrap_or(-1));
      }
      RustcVersion => {
        let commit_hash =
          rustc_interface::util::rustc_version_str().unwrap_or("unknown");
        println!("{commit_hash}");
        exit(0);
      }
      _ => {}
    };

    let flags = match &args.command {
<<<<<<< HEAD
      Permissions { flags, .. } => flags,
      Interpreter { flags } => flags,
=======
      Boundaries { flags } => flags,
      Stepper { flags, .. } => flags,
      Interpreter { flags, .. } => flags,
>>>>>>> 018a5aad
      _ => unreachable!(),
    };

    RustcPluginArgs {
      flags: Some(flags.clone()),
      file: None,
      args,
    }
  }

  fn run(
    self,
    compiler_args: Vec<String>,
    plugin_args: AquascopePluginArgs,
  ) -> RustcResult<()> {
    use AquascopeCommand::*;
    match plugin_args.command {
      Permissions {
        steps_include_mode, ..
      } => {
        let mode = steps_include_mode.unwrap_or(PermIncludeMode::Changes);
        fluid_set!(INCLUDE_MODE, mode);
        postprocess(run(permissions_analyze_body, &compiler_args))
      }
      Interpreter { .. } => {
        let mut callbacks = aquascope::interpreter::InterpretCallbacks::new(
          plugin_args.should_fail,
        );
        let _ = run_with_callbacks(&compiler_args, &mut callbacks);
        postprocess(
          callbacks
            .result
            .unwrap()
            .map_err(|e| AquascopeError::AnalysisError { msg: e.to_string() }),
        )
      }
      _ => unreachable!(),
    }
  }
}

fn permissions_analyze_body(
  tcx: TyCtxt,
  id: BodyId,
) -> AquascopeResult<analysis::AnalysisOutput> {
  analysis::AquascopeAnalysis::run(tcx, id)
}

fn postprocess<T: Serialize>(result: T) -> RustcResult<()> {
  println!("{}", serde_json::to_string(&result).unwrap());
  Ok(())
}

pub fn run_with_callbacks(
  args: &[String],
  callbacks: &mut (dyn rustc_driver::Callbacks + Send),
) -> AquascopeResult<()> {
  let mut args = args.to_vec();
  args.extend(
    "-Z identify-regions -Z mir-opt-level=0 -Z track-diagnostics=yes -Z maximal-hir-to-mir-coverage -A warnings"
      .split(' ')
      .map(|s| s.to_owned()),
  );

  log::debug!("Running command with callbacks: {args:?}");

  let compiler = rustc_driver::RunCompiler::new(&args, callbacks);

  log::debug!("building compiler ...");

  compiler.run().map_err(|_| AquascopeError::BuildError {
    range: Range::default(),
  })
}

fn run<A: AquascopeAnalysis>(
  analysis: A,
  args: &[String],
) -> Vec<AquascopeResult<A::Output>> {
  let mut callbacks = AquascopeCallbacks {
    analysis: Some(analysis),
    output: Vec::default(),
    rustc_start: Instant::now(),
  };

  log::info!("Starting rustc analysis...");

  if let Err(e) = run_with_callbacks(args, &mut callbacks) {
    log::warn!("I'm choosing to ignore this build error {:?}", e);
  }

  callbacks.output
}

pub trait AquascopeAnalysis: Sized + Send + Sync {
  type Output: Serialize + Send + Sync;
  fn analyze(
    &mut self,
    tcx: TyCtxt,
    id: BodyId,
  ) -> AquascopeResult<Self::Output>;
}

impl<F, O> AquascopeAnalysis for F
where
  F: for<'tcx> Fn<(TyCtxt<'tcx>, BodyId), Output = AquascopeResult<O>>
    + Send
    + Sync,
  O: Serialize + Send + Sync,
{
  type Output = O;
  fn analyze(
    &mut self,
    tcx: TyCtxt,
    id: BodyId,
  ) -> AquascopeResult<Self::Output> {
    (self)(tcx, id)
  }
}

struct AquascopeCallbacks<A: AquascopeAnalysis> {
  analysis: Option<A>,
  output: Vec<AquascopeResult<A::Output>>,
  rustc_start: Instant,
}

impl<A: AquascopeAnalysis> rustc_driver::Callbacks for AquascopeCallbacks<A> {
  fn config(&mut self, config: &mut rustc_interface::Config) {
    NO_SIMPLIFY.store(true, std::sync::atomic::Ordering::SeqCst);
    config.override_queries = Some(borrowck_facts::override_queries);
  }

  fn after_parsing<'tcx>(
    &mut self,
    _compiler: &rustc_interface::interface::Compiler,
    queries: &'tcx rustc_interface::Queries<'tcx>,
  ) -> rustc_driver::Compilation {
    // Setting up error tracking happens here. Within rustc callbacks
    // seem to be set up *after* `config` is called.
    initialize_error_tracking();

    let _start = Instant::now();

    queries.global_ctxt().unwrap().take().enter(|tcx| {
      let mut analysis = self.analysis.take().unwrap();
      find_bodies(tcx).into_iter().for_each(|(_, body_id)| {
        // Track diagnostics for the analysis of the current body
        let def_id = tcx.hir().body_owner_def_id(body_id);
        track_body_diagnostics(def_id);
        self.output.push(analysis.analyze(tcx, body_id));
      });
    });

    log::debug!("Callback analysis took {:?}", self.rustc_start.elapsed());

    rustc_driver::Compilation::Stop
  }
}<|MERGE_RESOLUTION|>--- conflicted
+++ resolved
@@ -102,14 +102,8 @@
     };
 
     let flags = match &args.command {
-<<<<<<< HEAD
       Permissions { flags, .. } => flags,
-      Interpreter { flags } => flags,
-=======
-      Boundaries { flags } => flags,
-      Stepper { flags, .. } => flags,
       Interpreter { flags, .. } => flags,
->>>>>>> 018a5aad
       _ => unreachable!(),
     };
 
